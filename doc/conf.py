# -*- coding: utf-8 -*-
#
# Configuration file for the Sphinx documentation builder.
#
# This file does only contain a selection of the most common options. For a
# full list see the documentation:
# http://www.sphinx-doc.org/en/stable/config

# -- Path setup --------------------------------------------------------------

# If extensions (or modules to document with autodoc) are in another directory,
# add these directories to sys.path here. If the directory is relative to the
# documentation root, use os.path.abspath to make it absolute, like shown here.
#
# import os
# import sys
# sys.path.insert(0, os.path.abspath('.'))

# Extends the path with parent directory in order to import elementpath from
# the project directory also if it's installed.
import sys
import os
sys.path.insert(0, os.path.abspath('..'))

# -- Project information -----------------------------------------------------

project = 'elementpath'
copyright = '2018-2022, SISSA (International School for Advanced Studies)'
author = 'Davide Brunato'

# The short X.Y version
version = '2.6'
# The full version, including alpha/beta/rc tags
<<<<<<< HEAD
release = '2.6.0'
=======
release = '2.5.3'
>>>>>>> f5394639


# -- General configuration ---------------------------------------------------

# If your documentation needs a minimal Sphinx version, state it here.
#
# needs_sphinx = '1.0'

# Add any Sphinx extension module names here, as strings. They can be
# extensions coming with Sphinx (named 'sphinx.ext.*') or your custom
# ones.
extensions = [
    'sphinx.ext.autodoc',
    'sphinx.ext.doctest',
]

# Options for autodoc
add_module_names = False  # do not add module name as prefix to classes or functions.
autodoc_typehints = 'none'  # do not add type annotations

nitpick_ignore = [
    ('py:class', 'XMLSchemaProxy')
]

# Add any paths that contain templates here, relative to this directory.
templates_path = ['_templates']

# The suffix(es) of source filenames.
# You can specify multiple suffix as a list of string:
#
# source_suffix = ['.rst', '.md']
source_suffix = '.rst'

# The master toctree document.
master_doc = 'index'

# The language for content autogenerated by Sphinx. Refer to documentation
# for a list of supported languages.
#
# This is also used if you do content translation via gettext catalogs.
# Usually you set "language" from the command line for these cases.
# language = None
language = 'en'  # required by Sphinx v5.0.0

# List of patterns, relative to source directory, that match files and
# directories to ignore when looking for source files.
# This pattern also affects html_static_path and html_extra_path .
exclude_patterns = ['_build', 'Thumbs.db', '.DS_Store']

# The name of the Pygments (syntax highlighting) style to use.
pygments_style = 'sphinx'


# -- Options for HTML output -------------------------------------------------

# The theme to use for HTML and HTML Help pages.  See the documentation for
# a list of builtin themes.
#
html_theme = 'alabaster'

# Theme options are theme-specific and customize the look and feel of a theme
# further.  For a list of options available for each theme, see the
# documentation.
#
# html_theme_options = {}

# Add any paths that contain custom static files (such as style sheets) here,
# relative to this directory. They are copied after the builtin static files,
# so a file named "default.css" will overwrite the builtin "default.css".
html_static_path = ['_static']

# Custom sidebar templates, must be a dictionary that maps document names
# to template names.
#
# The default sidebars (for documents that don't match any pattern) are
# defined by theme itself.  Builtin themes are using these templates by
# default: ``['localtoc.html', 'relations.html', 'sourcelink.html',
# 'searchbox.html']``.
#
# html_sidebars = {}


# -- Options for HTMLHelp output ---------------------------------------------

# Output file base name for HTML help builder.
htmlhelp_basename = 'elementpathdoc'


# -- Options for LaTeX output ------------------------------------------------

latex_elements = {
    # The paper size ('letterpaper' or 'a4paper').
    #
    # 'papersize': 'letterpaper',

    # The font size ('10pt', '11pt' or '12pt').
    #
    # 'pointsize': '10pt',

    # Additional stuff for the LaTeX preamble.
    #
    # 'preamble': '',

    # Latex figure (float) alignment
    #
    # 'figure_align': 'htbp',
}

# Grouping the document tree into LaTeX files. List of tuples
# (source start file, target name, title,
#  author, documentclass [howto, manual, or own class]).
latex_documents = [
    (master_doc, 'elementpath.tex', 'elementpath Manual',
     'Davide Brunato', 'manual'),
]


# -- Options for manual page output ------------------------------------------

# One entry per manual page. List of tuples
# (source start file, name, description, authors, manual section).
man_pages = [
    (master_doc, 'elementpath', 'elementpath Manual',
     [author], 1)
]


# -- Options for Texinfo output ----------------------------------------------

# Grouping the document tree into Texinfo files. List of tuples
# (source start file, target name, title, author,
#  dir menu entry, description, category)
texinfo_documents = [
    (master_doc, 'elementpath', 'elementpath Manual',
     author, 'elementpath', 'One line description of project.',
     'Miscellaneous'),
]


# -- Options for Epub output -------------------------------------------------

# Bibliographic Dublin Core info.
epub_title = project
epub_author = author
epub_publisher = author
epub_copyright = copyright

# The unique identifier of the text. This can be a ISBN number
# or the project homepage.
#
# epub_identifier = ''

# A unique identification for the text.
#
# epub_uid = ''

# A list of files that should not be packed into the epub file.
epub_exclude_files = ['search.html']


# -- Extension configuration -------------------------------------------------<|MERGE_RESOLUTION|>--- conflicted
+++ resolved
@@ -29,14 +29,9 @@
 author = 'Davide Brunato'
 
 # The short X.Y version
-version = '2.6'
+version = '3.0'
 # The full version, including alpha/beta/rc tags
-<<<<<<< HEAD
-release = '2.6.0'
-=======
-release = '2.5.3'
->>>>>>> f5394639
-
+release = '3.0.0b1'
 
 # -- General configuration ---------------------------------------------------
 
