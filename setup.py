--- conflicted
+++ resolved
@@ -15,11 +15,7 @@
 
 setup(
     name='elementpath',
-<<<<<<< HEAD
-    version='2.6.0',
-=======
-    version='2.5.3',
->>>>>>> f5394639
+    version='3.0.0b1',
     packages=find_packages(include=['elementpath', 'elementpath.*']),
     include_package_data=True,
     author='Davide Brunato',
@@ -28,21 +24,12 @@
     keywords=['XPath', 'XPath2', 'XPath3', 'Pratt-parser', 'ElementTree', 'lxml'],
     license='MIT',
     license_file='LICENSE',
-<<<<<<< HEAD
-    description='XPath 1.0/2.0/3.0/3.1 parsers and selectors for ElementTree and lxml',
+    description='XPath 1.0/2.0/3.0 parsers and selectors for ElementTree and lxml',
     long_description=long_description,
     python_requires='>=3.7',
     extras_require={
         'dev': ['tox', 'coverage', 'lxml', 'xmlschema>=1.9.0', 'Sphinx',
                 'memory-profiler', 'flake8', 'mypy==0.961', 'lxml-stubs']
-=======
-    description='XPath 1.0/2.0/3.0 parsers and selectors for ElementTree and lxml',
-    long_description=long_description,
-    python_requires='>=3.7',
-    extras_require={
-        'dev': ['tox', 'coverage', 'lxml', 'xmlschema>=1.9.0',
-                'Sphinx', 'memory-profiler', 'flake8', 'mypy==0.950']
->>>>>>> f5394639
     },
     classifiers=[
         'Development Status :: 5 - Production/Stable',
