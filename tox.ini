--- conflicted
+++ resolved
@@ -4,11 +4,7 @@
 # and then run "tox" from this directory.
 
 [tox]
-<<<<<<< HEAD
-envlist = py36, py37, py38, pypy3, docs, flake8, coverage
-=======
 envlist = py{36,37,38,39}, pypy3, docs, flake8, coverage
->>>>>>> 6b6f36d7
 skip_missing_interpreters = true
 toxworkdir = {homedir}/.tox/elementpath
 
